package main

import (
	"crypto/tls"
	"fmt"
	"io"
	"net"
	"net/http"
	"os"
	"sync/atomic"
	"time"

	"github.com/pkg/errors"
	"github.com/sirupsen/logrus"
	"github.com/stackrox/rox/pkg/errorhelpers"
	"github.com/stackrox/rox/pkg/fixtures"
	"github.com/stackrox/rox/pkg/httputil/proxy"
	"github.com/stackrox/rox/pkg/sync"
	"github.com/stackrox/rox/pkg/urlfmt"
	"github.com/stackrox/rox/pkg/utils"
	v1 "github.com/stackrox/scanner/api/v1"
	"github.com/stackrox/scanner/pkg/clairify/client"
	"github.com/stackrox/scanner/pkg/clairify/types"
)

const (
	scannerHTTPEndpoint = "localhost:8080"
	scannerGRPCEndpoint = "localhost:8443"
	dialerTimeout       = 2 * time.Second
	clientTimeout       = 5 * time.Minute

	registry = "https://registry-1.docker.io"

<<<<<<< HEAD
	maxConcurrentScans = 15
=======
	maxConcurrentScans    = 20
	maxAllowedScanFailure = 180
	scanTimeOut           = 8
>>>>>>> 65593768
)

func main() {
	if len(os.Args[1:]) != 1 {
		logrus.Fatal("must specify the directory into which to write profiles via a single argument")
	}
	dir := os.Args[1]
	logrus.Infof("pprof output will be written to %s", dir)

	dialer := &net.Dialer{Timeout: dialerTimeout}
	httpClient := &http.Client{
		Timeout: clientTimeout,
		Transport: &http.Transport{
			DialContext:     dialer.DialContext,
			TLSClientConfig: &tls.Config{InsecureSkipVerify: true},
			Proxy:           proxy.TransportFunc,
		},
	}

	// stopC signals when the profiler should terminate
	// and also indicates when the profiler has terminated.
	stopC := make(chan struct{}, 1)
	go profileForever(httpClient, dir, stopC)

	endpoint := urlfmt.FormatURL(scannerHTTPEndpoint, urlfmt.HTTPS, urlfmt.NoTrailingSlash)
	cli := client.NewWithClient(endpoint, httpClient)
	client.ScanTimeout = scanTimeOut * time.Minute

	// scanFailures is the number of failed image scans.
	// This is a sanity check to validate the test result.
	var scanFailures uint64
	var wg sync.WaitGroup
	imagesC := make(chan fixtures.ImageAndID)
	for i := 0; i < maxConcurrentScans; i++ {
		wg.Add(1)
		go func(imagesC <-chan fixtures.ImageAndID) {
			defer wg.Done()

			for image := range imagesC {
				err := scanImage(cli, &image)
				if err != nil {
					atomic.AddUint64(&scanFailures, 1)
				}
			}
		}(imagesC)
	}

	for _, image := range fixtures.ImageNames[:1800] {
		imagesC <- image
	}
	// Signal there are no more images to scan.
	close(imagesC)

	// Wait for the scan goroutines to terminate.
	wg.Wait()
	// Signal the profiler to terminate.
	stopC <- struct{}{}

	// Wait for profiler to terminate gracefully.
	<-stopC

	if scanFailures > maxAllowedScanFailure {
		err := errors.Errorf("%d (> %d) scans failed.", scanFailures, maxAllowedScanFailure)
		utils.CrashOnError(err)
	}
}

// scanImage scans the given image with the client Clairify client.
func scanImage(cli *client.Clairify, image *fixtures.ImageAndID) error {
	for _, b := range []bool{false, true} {
		req := &types.ImageRequest{Image: image.FullName(), Registry: registry, UncertifiedRHELScan: b}

		img, err := cli.AddImage("", "", req)
		if err != nil {
			logrus.WithField("image", image.FullName()).WithError(err).Error("Unable to scan image")
			return err
		}

		env, err := cli.RetrieveImageDataBySHA(img.SHA, &types.GetImageDataOpts{
			UncertifiedRHELResults: b,
		})
		if err != nil {
			logrus.WithField("image", image.FullName()).WithError(err).Error("Unable to retrieve scan results")
			return err
		}

		for _, note := range env.Notes {
			if note == v1.CertifiedRHELScanUnavailable {
				logrus.WithField("image", image.FullName()).Info("Uncertified image; trying again...")
				continue
			}
		}

		break
	}

	logrus.WithField("image", image.FullName()).Info("Successfully scanned image")
	return nil
}

// profileForever queries the scanner at the given endpoint with the given client
// and saves the contents in the given directory.
// The stopC channel signals the profiler should terminate gracefully.
//
// This function writes to the stopC channel to indicate when it has terminated gracefully.
func profileForever(cli *http.Client, dir string, stopC chan struct{}) {
	endpoint := urlfmt.FormatURL(scannerGRPCEndpoint, urlfmt.HTTPS, urlfmt.NoTrailingSlash)

	heapReq, heapErr := http.NewRequest(http.MethodGet, fmt.Sprintf("%s/debug/heap", endpoint), nil)
	cpuReq, cpuErr := http.NewRequest(http.MethodGet, fmt.Sprintf("%s/debug/pprof/profile", endpoint), nil)
	goroutineReq, goroutineErr := http.NewRequest(http.MethodGet, fmt.Sprintf("%s/debug/goroutine", endpoint), nil)
	utils.CrashOnError(heapErr, cpuErr, goroutineErr)

	// Representation of: Mon Jan 2 15:04:05 -0700 MST 2006
	layout := "2006-01-02-15-04-05"
	for {
		select {
		case <-stopC:
			stopC <- struct{}{}
			return
		default:
		}

		heapResp, heapErr := cli.Do(heapReq)
		cpuResp, cpuErr := cli.Do(cpuReq)
		goroutineResp, goroutineErr := cli.Do(goroutineReq)
		if heapErr != nil || cpuErr != nil || goroutineErr != nil {
			errors := errorhelpers.NewErrorListWithErrors("retrieving Scanner profiles", []error{heapErr, cpuErr, goroutineErr})
			logrus.Fatalf("unable to get profile(s) from Scanner: %v", errors.ToError())
		}

		now := time.Now()
		heapF, heapErr := os.Create(fmt.Sprintf("%s/heap_%s.tar.gz", dir, now.Format(layout)))
		cpuF, cpuErr := os.Create(fmt.Sprintf("%s/cpu_%s.tar.gz", dir, now.Format(layout)))
		goroutineF, goroutineErr := os.Create(fmt.Sprintf("%s/goroutine_%s.tar.gz", dir, now.Format(layout)))
		utils.CrashOnError(heapErr, cpuErr, goroutineErr)

		_, heapErr = io.Copy(heapF, heapResp.Body)
		_, cpuErr = io.Copy(cpuF, cpuResp.Body)
		_, goroutineErr = io.Copy(goroutineF, goroutineResp.Body)
		utils.CrashOnError(heapErr, cpuErr, goroutineErr)

		utils.IgnoreError(heapF.Close)
		utils.IgnoreError(cpuF.Close)
		utils.IgnoreError(goroutineF.Close)

		time.Sleep(30 * time.Second)
	}
}<|MERGE_RESOLUTION|>--- conflicted
+++ resolved
@@ -31,13 +31,9 @@
 
 	registry = "https://registry-1.docker.io"
 
-<<<<<<< HEAD
-	maxConcurrentScans = 15
-=======
-	maxConcurrentScans    = 20
+	maxConcurrentScans    = 25
 	maxAllowedScanFailure = 180
 	scanTimeOut           = 8
->>>>>>> 65593768
 )
 
 func main() {
