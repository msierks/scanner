// Copyright 2017 clair authors
//
// Licensed under the Apache License, Version 2.0 (the "License");
// you may not use this file except in compliance with the License.
// You may obtain a copy of the License at
//
//     http://www.apache.org/licenses/LICENSE-2.0
//
// Unless required by applicable law or agreed to in writing, software
// distributed under the License is distributed on an "AS IS" BASIS,
// WITHOUT WARRANTIES OR CONDITIONS OF ANY KIND, either express or implied.
// See the License for the specific language governing permissions and
// limitations under the License.

// Package tarutil implements some tar utility functions.
package tarutil

import (
	"archive/tar"
	"bufio"
	"bytes"
	"compress/bzip2"
	"compress/gzip"
	"io"
	"os/exec"
	"path"
	"strings"

	"github.com/pkg/errors"
	log "github.com/sirupsen/logrus"
	"github.com/stackrox/scanner/pkg/elf"
	"github.com/stackrox/scanner/pkg/ioutils"
	"github.com/stackrox/scanner/pkg/matcher"
	"github.com/stackrox/scanner/pkg/metrics"
)

const (
	// DefaultMaxExtractableFileSizeMB is the default value for the max extractable file size.
	DefaultMaxExtractableFileSizeMB = 200
<<<<<<< HEAD
	// DefaultMaxELFExecutableFileSizeMB is the default value for the max ELF executable file we analyze.
	DefaultMaxELFExecutableFileSizeMB = 1024
	// maxBufferSizeMB is the maximum buffer used by lazy reader.
	maxBufferSizeMB = 10
=======
	// maxLazyReaderBufferSizeMB is the maximum buffer size in memory. Any file data beyond this
	// limit is backed by temporary files on disk.
	maxLazyReaderBufferSizeMB = 200
>>>>>>> 96ba840c
)

var (
	// maxExtractableFileSize enforces the maximum size of a single file within a
	// tarball that will be extracted. This protects against malicious files that
	// may used in an attempt to perform a Denial of Service attack.
	maxExtractableFileSize int64 = DefaultMaxExtractableFileSizeMB * 1024 * 1024
	// maxELFExecutableFileSize defines the maximum size of an ELF executable file
	// tarball that will be analyzed.
	maxELFExecutableFileSize int64 = DefaultMaxELFExecutableFileSizeMB * 1024 * 1024

	readLen     = 6 // max bytes to sniff
	gzipHeader  = []byte{0x1f, 0x8b}
	bzip2Header = []byte{0x42, 0x5a, 0x68}
	xzHeader    = []byte{0xfd, 0x37, 0x7a, 0x58, 0x5a, 0x00}
)

// SetMaxExtractableFileSize sets the max extractable file size.
// It is NOT thread-safe, and callers must ensure that it is called
// only when no scans are in progress (ex: during initialization).
// See comments on the maxExtractableFileSize variable for
// more details on its purpose.
func SetMaxExtractableFileSize(val int64) {
	maxExtractableFileSize = val
}

// SetMaxELFExecutableFileSize sets the max ELF executable file size.
// It is NOT thread-safe, and callers must ensure that it is called
// only when no scans are in progress (ex: during initialization).
// See comments on the maxELFExecutableFileSize variable for
// more details on its purpose.
func SetMaxELFExecutableFileSize(val int64) {
	maxELFExecutableFileSize = val
}

// ExtractFiles decompresses and extracts only the specified files from an
// io.Reader representing an archive.
func ExtractFiles(r io.Reader, filenameMatcher matcher.Matcher) (LayerFiles, error) {
	files := CreateNewLayerFiles(nil)

	// executableMatcher indicates if the given file is executable
	// for the FileData struct.
	executableMatcher := matcher.NewExecutableMatcher()

	// Decompress the archive.
	tr, err := NewTarReadCloser(r)
	if err != nil {
		return files, errors.Wrap(err, "could not extract tar archive")
	}
	defer tr.Close()

	// Telemetry variables.
	var numFiles, numMatchedFiles, numExtractedContentBytes int

<<<<<<< HEAD
	var prevLazyReader ioutils.LazyReaderAt
	defer func() {
		if prevLazyReader != nil {
			_ = prevLazyReader.StealBuffer()
=======
	var prevLazyReader ioutils.LazyReaderAtWithDiskBackedBuffer
	defer func() {
		if prevLazyReader != nil {
			prevLazyReader.Close()
>>>>>>> 96ba840c
		}
	}()

	// For each element in the archive
	for {
		hdr, err := tr.Next()
		if err == io.EOF {
			break
		}
		if err != nil {
			return files, errors.Wrap(err, "could not advance in the tar archive")
		}
		numFiles++

		// Get element filename
		filename := strings.TrimPrefix(hdr.Name, "./")

		var contents io.ReaderAt
		if hdr.FileInfo().Mode().IsRegular() {
			// Recycle the buffer, if possible.
			var buf []byte
			if prevLazyReader != nil {
				buf = prevLazyReader.StealBuffer()
			}
<<<<<<< HEAD
			prevLazyReader = ioutils.NewDiskBackedLazyReaderAtWithBuffer(tr, hdr.Size, buf, maxBufferSizeMB*1024*1024)
=======
			prevLazyReader = ioutils.NewLazyReaderAtWithDiskBackedBuffer(tr, hdr.Size, buf, maxLazyReaderBufferSizeMB*1024*1024)
>>>>>>> 96ba840c
			contents = prevLazyReader
		} else {
			contents = bytes.NewReader(nil)
		}

		match, extractContents := filenameMatcher.Match(filename, hdr.FileInfo(), contents)
		if !match {
			continue
		}
		numMatchedFiles++

		// File size limit
		if extractContents && hdr.Size > maxExtractableFileSize {
			log.Errorf("Skipping file %q (%d bytes) because it was greater than the configured maxExtractableFileSizeMB of %d", filename, hdr.Size, maxExtractableFileSize/1024/1024)
			continue
		}

		// Extract the element
		switch hdr.Typeflag {
		case tar.TypeReg, tar.TypeLink:
			var fileData FileData

			// ELF file size limit
			if hdr.Size <= maxELFExecutableFileSize {
				fileData.ELFMetadata, err = elf.GetExecutableMetadata(contents)
				if err != nil {
					log.Errorf("Failed to get dependencies for %s: %v", filename, err)
				}
			} else {
				log.Errorf("Skipping ELF executable file %q (%d bytes) because it was greater than the configured maxELFExecutableFileSizeMB of %d", filename, hdr.Size, maxELFExecutableFileSize/1024/1024)
			}

			executable, _ := executableMatcher.Match(filename, hdr.FileInfo(), contents)

<<<<<<< HEAD
			d := make([]byte, hdr.Size)
			rd := io.NewSectionReader(contents, 0, hdr.Size)
			if _, err = io.ReadFull(rd, d); err != nil {
				log.Errorf("error reading %q: %v", hdr.Name, err)
=======
			if extractContents {
				if hdr.Typeflag == tar.TypeLink {
					// A hard-link necessarily points to a previous absolute path in the
					// archive which we look if it was already extracted.
					linkedFile, ok := files.data[hdr.Linkname]
					if ok {
						fileData.Contents = linkedFile.Contents
					}
				} else {
					d := make([]byte, hdr.Size)
					if nRead, err := contents.ReadAt(d, 0); err != nil {
						log.Errorf("error reading %q: %v", hdr.Name, err)
						d = d[:nRead]
					}

					// Put the file directly
					fileData.Contents = d
					numExtractedContentBytes += len(d)
				}
>>>>>>> 96ba840c
			}
			fileData.Executable = executable
			files.data[filename] = fileData
		case tar.TypeSymlink:
			files.links[filename] = path.Clean(path.Join(path.Dir(filename), hdr.Linkname))
		case tar.TypeDir:
			// Do not bother saving the contents,
			// and directories are NOT considered executable.
			// However, add to the map, so the entry will exist.
			files.data[filename] = FileData{}
		}
	}
	files.detectRemovedFiles()

	metrics.ObserveFileCount(numFiles)
	metrics.ObserveMatchedFileCount(numMatchedFiles)
	metrics.ObserveExtractedContentBytes(numExtractedContentBytes)

	return files, nil
}

// XzReader implements io.ReadCloser for data compressed via `xz`.
type XzReader struct {
	io.ReadCloser
	cmd     *exec.Cmd
	closech chan error
}

// NewXzReader returns an io.ReadCloser by executing a command line `xz`
// executable to decompress the provided io.Reader.
//
// It is the caller's responsibility to call Close on the XzReader when done.
func NewXzReader(r io.Reader) (*XzReader, error) {
	rpipe, wpipe := io.Pipe()
	ex, err := exec.LookPath("xz")
	if err != nil {
		return nil, err
	}
	cmd := exec.Command(ex, "--decompress", "--stdout")

	closech := make(chan error)

	cmd.Stdin = r
	cmd.Stdout = wpipe

	go func() {
		err := cmd.Run()
		wpipe.CloseWithError(err)
		closech <- err
	}()

	return &XzReader{rpipe, cmd, closech}, nil
}

// Close cleans up the resources used by an XzReader.
func (r *XzReader) Close() error {
	r.ReadCloser.Close()
	r.cmd.Process.Kill()
	return <-r.closech
}

// TarReadCloser embeds a *tar.Reader and the related io.Closer
// It is the caller's responsibility to call Close on TarReadCloser when
// done.
type TarReadCloser struct {
	*tar.Reader
	io.Closer
}

// Close cleans up the resources used by a TarReadCloser.
func (r *TarReadCloser) Close() error {
	return r.Closer.Close()
}

// NewTarReadCloser attempts to detect the compression algorithm for an
// io.Reader and returns a TarReadCloser wrapping the Reader to transparently
// decompress the contents.
//
// Gzip/Bzip2/XZ detection is done by using the magic numbers:
// Gzip: the first two bytes should be 0x1f and 0x8b. Defined in the RFC1952.
// Bzip2: the first three bytes should be 0x42, 0x5a and 0x68. No RFC.
// XZ: the first three bytes should be 0xfd, 0x37, 0x7a, 0x58, 0x5a, 0x00. No RFC.
func NewTarReadCloser(r io.Reader) (*TarReadCloser, error) {
	br := bufio.NewReader(r)
	header, err := br.Peek(readLen)
	if err == nil {
		switch {
		case bytes.HasPrefix(header, gzipHeader):
			gr, err := gzip.NewReader(br)
			if err != nil {
				return nil, err
			}
			return &TarReadCloser{tar.NewReader(gr), gr}, nil
		case bytes.HasPrefix(header, bzip2Header):
			bzip2r := io.NopCloser(bzip2.NewReader(br))
			return &TarReadCloser{tar.NewReader(bzip2r), bzip2r}, nil
		case bytes.HasPrefix(header, xzHeader):
			xzr, err := NewXzReader(br)
			if err != nil {
				return nil, err
			}
			return &TarReadCloser{tar.NewReader(xzr), xzr}, nil
		}
	}

	dr := io.NopCloser(br)
	return &TarReadCloser{tar.NewReader(dr), dr}, nil
}<|MERGE_RESOLUTION|>--- conflicted
+++ resolved
@@ -37,16 +37,13 @@
 const (
 	// DefaultMaxExtractableFileSizeMB is the default value for the max extractable file size.
 	DefaultMaxExtractableFileSizeMB = 200
-<<<<<<< HEAD
 	// DefaultMaxELFExecutableFileSizeMB is the default value for the max ELF executable file we analyze.
 	DefaultMaxELFExecutableFileSizeMB = 1024
 	// maxBufferSizeMB is the maximum buffer used by lazy reader.
 	maxBufferSizeMB = 10
-=======
 	// maxLazyReaderBufferSizeMB is the maximum buffer size in memory. Any file data beyond this
 	// limit is backed by temporary files on disk.
 	maxLazyReaderBufferSizeMB = 200
->>>>>>> 96ba840c
 )
 
 var (
@@ -101,17 +98,10 @@
 	// Telemetry variables.
 	var numFiles, numMatchedFiles, numExtractedContentBytes int
 
-<<<<<<< HEAD
-	var prevLazyReader ioutils.LazyReaderAt
-	defer func() {
-		if prevLazyReader != nil {
-			_ = prevLazyReader.StealBuffer()
-=======
 	var prevLazyReader ioutils.LazyReaderAtWithDiskBackedBuffer
 	defer func() {
 		if prevLazyReader != nil {
 			prevLazyReader.Close()
->>>>>>> 96ba840c
 		}
 	}()
 
@@ -136,11 +126,7 @@
 			if prevLazyReader != nil {
 				buf = prevLazyReader.StealBuffer()
 			}
-<<<<<<< HEAD
-			prevLazyReader = ioutils.NewDiskBackedLazyReaderAtWithBuffer(tr, hdr.Size, buf, maxBufferSizeMB*1024*1024)
-=======
 			prevLazyReader = ioutils.NewLazyReaderAtWithDiskBackedBuffer(tr, hdr.Size, buf, maxLazyReaderBufferSizeMB*1024*1024)
->>>>>>> 96ba840c
 			contents = prevLazyReader
 		} else {
 			contents = bytes.NewReader(nil)
@@ -175,12 +161,6 @@
 
 			executable, _ := executableMatcher.Match(filename, hdr.FileInfo(), contents)
 
-<<<<<<< HEAD
-			d := make([]byte, hdr.Size)
-			rd := io.NewSectionReader(contents, 0, hdr.Size)
-			if _, err = io.ReadFull(rd, d); err != nil {
-				log.Errorf("error reading %q: %v", hdr.Name, err)
-=======
 			if extractContents {
 				if hdr.Typeflag == tar.TypeLink {
 					// A hard-link necessarily points to a previous absolute path in the
@@ -200,7 +180,6 @@
 					fileData.Contents = d
 					numExtractedContentBytes += len(d)
 				}
->>>>>>> 96ba840c
 			}
 			fileData.Executable = executable
 			files.data[filename] = fileData
