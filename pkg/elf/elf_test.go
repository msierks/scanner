package elf

import (
	"fmt"
	"os"
	"testing"

	"github.com/stackrox/rox/pkg/utils"
	"github.com/stackrox/scanner/pkg/ioutils"
	"github.com/stretchr/testify/assert"
	"github.com/stretchr/testify/require"
)

func TestIsELFExecutable(t *testing.T) {
	testCases := []struct {
		path  string
		isELF bool
	}{
		{
			path:  "testdata/elf_exec",
			isELF: true,
		},
		{
			path:  "testdata/macho_exec",
			isELF: false,
		},
		{
			path:  "testdata/README.md",
			isELF: false,
		},
	}
	for _, c := range testCases {
		t.Run(c.path, func(t *testing.T) {
			elfFile, err := os.Open(c.path)
			require.NoError(t, err)
			metadata, err := GetExecutableMetadata(elfFile)
			assert.NoError(t, err)
			if c.isELF {
				assert.NotNil(t, metadata)
			} else {
				assert.Nil(t, metadata)
			}
		})
	}
}

func TestGetImportedLibraries(t *testing.T) {
	elfFile := "testdata/elf_exec"
	stat, err := os.Stat(elfFile)
	require.NoError(t, err)
	fileSize := stat.Size()

<<<<<<< HEAD
	bufSizes := []int64{64, 1024, fileSize + 128, fileSize - 64, fileSize, 1024, 64}
	var buf []byte
	var lzReader ioutils.LazyReaderAt
=======
	bufSizes := []int64{10, 63, 64, 1024, fileSize + 128, fileSize - 1, fileSize - 64, fileSize, 1024, 64, 1}
	var buf []byte
	var lzReader ioutils.LazyReaderAtWithDiskBackedBuffer
	defer func() {
		if lzReader != nil {
			lzReader.Close()
		}
	}()
>>>>>>> 96ba840c
	for _, bufSize := range bufSizes {
		file, err := os.Open("testdata/elf_exec")
		defer utils.IgnoreError(file.Close)
		fmt.Printf("Testing with max buffer size: %d\n", bufSize)
		if lzReader != nil {
			buf = lzReader.StealBuffer()
		}
<<<<<<< HEAD
		lzReader = ioutils.NewDiskBackedLazyReaderAtWithBuffer(file, fileSize, buf, bufSize)
=======
		lzReader = ioutils.NewLazyReaderAtWithDiskBackedBuffer(file, fileSize, buf, bufSize)
>>>>>>> 96ba840c
		assert.NoError(t, err)
		elfMetadata, err := GetExecutableMetadata(lzReader)
		assert.NoError(t, err)
		assert.Equal(t, 1, len(elfMetadata.ImportedLibraries))
		assert.Zero(t, len(elfMetadata.Sonames))
		file.Close()
	}
<<<<<<< HEAD
	_ = lzReader.StealBuffer()
=======
>>>>>>> 96ba840c
}<|MERGE_RESOLUTION|>--- conflicted
+++ resolved
@@ -50,11 +50,6 @@
 	require.NoError(t, err)
 	fileSize := stat.Size()
 
-<<<<<<< HEAD
-	bufSizes := []int64{64, 1024, fileSize + 128, fileSize - 64, fileSize, 1024, 64}
-	var buf []byte
-	var lzReader ioutils.LazyReaderAt
-=======
 	bufSizes := []int64{10, 63, 64, 1024, fileSize + 128, fileSize - 1, fileSize - 64, fileSize, 1024, 64, 1}
 	var buf []byte
 	var lzReader ioutils.LazyReaderAtWithDiskBackedBuffer
@@ -63,7 +58,6 @@
 			lzReader.Close()
 		}
 	}()
->>>>>>> 96ba840c
 	for _, bufSize := range bufSizes {
 		file, err := os.Open("testdata/elf_exec")
 		defer utils.IgnoreError(file.Close)
@@ -71,11 +65,7 @@
 		if lzReader != nil {
 			buf = lzReader.StealBuffer()
 		}
-<<<<<<< HEAD
-		lzReader = ioutils.NewDiskBackedLazyReaderAtWithBuffer(file, fileSize, buf, bufSize)
-=======
 		lzReader = ioutils.NewLazyReaderAtWithDiskBackedBuffer(file, fileSize, buf, bufSize)
->>>>>>> 96ba840c
 		assert.NoError(t, err)
 		elfMetadata, err := GetExecutableMetadata(lzReader)
 		assert.NoError(t, err)
@@ -83,8 +73,4 @@
 		assert.Zero(t, len(elfMetadata.Sonames))
 		file.Close()
 	}
-<<<<<<< HEAD
-	_ = lzReader.StealBuffer()
-=======
->>>>>>> 96ba840c
 }